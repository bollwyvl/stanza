--- conflicted
+++ resolved
@@ -122,19 +122,16 @@
     DEFAULT_ANNOTATORS = "tokenize ssplit lemma pos ner depparse".split()
     DEFAULT_PROPERTIES = {}
 
-<<<<<<< HEAD
     def __init__(self, start_server=True, 
                  endpoint="http://localhost:9000", 
                  timeout=5000, 
                  threads=5,
                  annotators=DEFAULT_ANNOTATORS, 
-                 properties=DEFAULT_PROPERTIES):
-=======
-    def __init__(self, start_server=True, endpoint="http://localhost:9000",
-                 timeout=5000, annotators=DEFAULT_ANNOTATORS,
-                 properties=DEFAULT_PROPERTIES, stdout=sys.stdout,
-                 stderr=sys.stderr):
->>>>>>> c47c0725
+                 properties=DEFAULT_PROPERTIES,
+                 stdout=sys.stdout,
+                 stderr=sys.stderr
+                ):
+
         if start_server:
             host, port = urlparse(endpoint).netloc.split(":")
             assert host == "localhost", "If starting a server, endpoint must be localhost"
